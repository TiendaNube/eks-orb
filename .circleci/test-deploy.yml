version: 2.1

orbs:
  aws-cli: circleci/aws-cli@4.2.3
  orb-tools: circleci/orb-tools@12.3.1
  eks: {}

filter-staging: &filter-staging
  branches:
    ignore:
      - /master/
filter-production: &filter-production
  branches:
    only: /master/

workflows:
  production-argo-test-and-deploy:
    jobs:
      - production-argo-deploy-approval:
          type: approval
          filters: *filter-production
      - eks/helm-argo-deploy:
          name: production-argo-deploy
          context: microservices
          pre-steps:
            - aws-cli/setup:
                role_arn: arn:aws:iam::201009178507:role/CircleCIRoleForOIDC_Generic
<<<<<<< HEAD
                region: ${AWS_REGION_STAGING}
            - run:
                name: Simulate fetching secrets from AWS Secrets Manager and update helm envs
                command: |
                  echo 'export secret_string="{\"DB_HOST_PRIMARY\":\"my-db.example.com\"}"' >> "$BASH_ENV"
          checkout: true
          cluster-name: staging
          image-tag: stg-60cbb90
          region: ${AWS_REGION_STAGING}
          namespace: argocd-rollouts-integration-test
          release-name: rollouts-circleci-integration-test
          s3-chart-repo: tiendanube-charts-preview
          chart: tiendanube-charts-preview/microservices-v8
          values-file: .circleci/resources/values-test-rollout-staging.yml
          mesh: false
          args: |
            --set env.DB_HOST_PRIMARY=$(echo "$secret_string" | jq -r ".DB_HOST_PRIMARY") \
            --set env.SETTINGS_ENV=feature \
            --set env.SPRING_PROFILES_ACTIVE=feature \
            --set-string labels."tags\.datadoghq\.com/env"=feature \
            --set env.BRANCH=${CIRCLE_BRANCH} \
            --set env.DD_TAGS="git.commit.sha:${CIRCLE_SHA1} git.repository_url:github.com/TiendaNube/${CIRCLE_PROJECT_REPONAME}" \
            --set ingress.annotations."alb\.ingress\.kubernetes\.io/certificate-arn"=${AWS_ACM_CERTIFICATES} \
            --set ingress.hosts[0]=${CIRCLE_PROJECT_REPONAME}.${CIRCLE_BRANCH}.nubestaging.com \
            --set labels.app=${CIRCLE_PROJECT_REPONAME}-${CIRCLE_BRANCH} \
            --set labels.service=${CIRCLE_PROJECT_REPONAME} \
            --set serviceAccount.create=false \
            --set-string env.APP_ENDPOINT="https://${CIRCLE_PROJECT_REPONAME}.${CIRCLE_BRANCH}.nubestaging.com" \
            --set-string env.DD_ENV=feature \
            --set-string env.DD_LOGS_INJECTION=true \
            --set-string env.DD_RUNTIME_METRICS_ENABLED=true \
            --set-string env.DD_SERVICE=${CIRCLE_PROJECT_REPONAME} \
            --set-string env.DD_VERSION=${CIRCLE_SHA1:0:7} \
            --set-string labels."tags\.datadoghq\.com/service"=${CIRCLE_PROJECT_REPONAME} \
            --set-string labels."tags\.datadoghq\.com/version"=${CIRCLE_SHA1:0:7} \
=======
                region: ${AWS_REGION}
          checkout: true
          cluster-name: production
          image-tag: 9c85b6b
          region: ${AWS_REGION}
          namespace: argocd-rollouts-it
          release-name: rollouts-it
          s3-chart-repo: tiendanube-charts
          chart: tiendanube-charts/microservices-v8
          values-file: .circleci/resources/values-test-rollout-production.yml
          args: |
            --set-string env.DD_TAGS="git.commit.sha:${CIRCLE_SHA1} git.repository_url:github.com/TiendaNube/${CIRCLE_PROJECT_REPONAME}" \
>>>>>>> 25399373
            --set-string labels.branch=${CIRCLE_BRANCH} \
            --set-string labels.commit_id=${CIRCLE_SHA1:0:7} \
            --set-string labels.protected_branch="false" \
            --set-string labels.version=${CIRCLE_BRANCH} \
          requires: [production-argo-deploy-approval]
          filters: *filter-production
      # The orb must be re-packed for publishing, and saved to the workspace.
      - orb-tools/pack:
          org_id: "d131425b-ff6e-4b41-b10f-c4d8ca7adab1"
          filters: *filter-production
      - orb-tools/publish:
          context: orbs-token
          circleci_token: CIRCLE_TOKEN
          orb_name: tiendanube/eks-orb
          vcs_type: << pipeline.project.type >>
          pub_type: production
          requires: [orb-tools/pack, production-argo-deploy-approval]
          filters: *filter-production
  staging-argo-test-and-deploy:
    jobs:
      - staging-argo-deploy-approval:
          type: approval
          filters: *filter-staging
      - eks/helm-argo-deploy:
          name: staging-argo-deploy
          context: microservices
          pre-steps:
            - aws-cli/setup:
                role_arn: arn:aws:iam::201009178507:role/CircleCIRoleForOIDC_Generic
                region: ${AWS_REGION_STAGING}
          checkout: true
          cluster-name: staging
          image-tag: stg-60cbb90
          region: ${AWS_REGION_STAGING}
          namespace: argocd-rollouts-it
          release-name: rollouts-it
          s3-chart-repo: tiendanube-charts
          chart: tiendanube-charts/microservices-v8
          values-file: .circleci/resources/values-test-rollout-staging.yml
          mesh: true
          args: |
            --set-string env.DD_TAGS="git.commit.sha:${CIRCLE_SHA1} git.repository_url:github.com/TiendaNube/${CIRCLE_PROJECT_REPONAME}" \
            --set-string env.APP_ENDPOINT="https://services-catalog.${CIRCLE_BRANCH}.nubestaging.com" \
            --set-string labels.branch=${CIRCLE_BRANCH} \
            --set-string labels.commit_id=${CIRCLE_SHA1:0:7} \
            --set-string labels.version=${CIRCLE_BRANCH} \
          requires: [staging-argo-deploy-approval]
          filters: *filter-staging
  staging-helm-test-and-deploy:
    jobs:
      - staging-helm-deploy-approval:
          type: approval
          filters: *filter-staging
      - eks/helm-deploy:
          name: staging-helm-deploy
          context: microservices
          pre-steps:
            - aws-cli/setup:
                role_arn: arn:aws:iam::201009178507:role/CircleCIRoleForOIDC_Generic
                region: ${AWS_REGION_STAGING}
          checkout: true
          cluster-name: staging
          image-tag: stg-60cbb90
          region: ${AWS_REGION_STAGING}
          namespace: argocd-rollouts-it
          release-name: rollouts-it
          s3-chart-repo: tiendanube-charts
          chart: tiendanube-charts/microservices-v6
          values-file: .circleci/resources/values-test-rollout-staging.yml
          mesh: true
          helm-version: helmv3
          helmv3: true
          args: |
            --set-string env.DD_TAGS="git.commit.sha:${CIRCLE_SHA1} git.repository_url:github.com/TiendaNube/${CIRCLE_PROJECT_REPONAME}" \
            --set-string env.APP_ENDPOINT="https://services-catalog.${CIRCLE_BRANCH}.nubestaging.com" \
            --set-string labels.branch=${CIRCLE_BRANCH} \
            --set-string labels.commit_id=${CIRCLE_SHA1:0:7} \
            --set-string labels.version=${CIRCLE_BRANCH} \
          requires: [staging-helm-deploy-approval]
          filters: *filter-staging<|MERGE_RESOLUTION|>--- conflicted
+++ resolved
@@ -25,22 +25,20 @@
           pre-steps:
             - aws-cli/setup:
                 role_arn: arn:aws:iam::201009178507:role/CircleCIRoleForOIDC_Generic
-<<<<<<< HEAD
-                region: ${AWS_REGION_STAGING}
+                region: ${AWS_REGION}
             - run:
                 name: Simulate fetching secrets from AWS Secrets Manager and update helm envs
                 command: |
                   echo 'export secret_string="{\"DB_HOST_PRIMARY\":\"my-db.example.com\"}"' >> "$BASH_ENV"
           checkout: true
-          cluster-name: staging
-          image-tag: stg-60cbb90
-          region: ${AWS_REGION_STAGING}
-          namespace: argocd-rollouts-integration-test
-          release-name: rollouts-circleci-integration-test
-          s3-chart-repo: tiendanube-charts-preview
-          chart: tiendanube-charts-preview/microservices-v8
-          values-file: .circleci/resources/values-test-rollout-staging.yml
-          mesh: false
+          cluster-name: production
+          image-tag: 9c85b6b
+          region: ${AWS_REGION}
+          namespace: argocd-rollouts-it
+          release-name: rollouts-it
+          s3-chart-repo: tiendanube-charts
+          chart: tiendanube-charts/microservices-v8
+          values-file: .circleci/resources/values-test-rollout-production.yml
           args: |
             --set env.DB_HOST_PRIMARY=$(echo "$secret_string" | jq -r ".DB_HOST_PRIMARY") \
             --set env.SETTINGS_ENV=feature \
@@ -61,20 +59,6 @@
             --set-string env.DD_VERSION=${CIRCLE_SHA1:0:7} \
             --set-string labels."tags\.datadoghq\.com/service"=${CIRCLE_PROJECT_REPONAME} \
             --set-string labels."tags\.datadoghq\.com/version"=${CIRCLE_SHA1:0:7} \
-=======
-                region: ${AWS_REGION}
-          checkout: true
-          cluster-name: production
-          image-tag: 9c85b6b
-          region: ${AWS_REGION}
-          namespace: argocd-rollouts-it
-          release-name: rollouts-it
-          s3-chart-repo: tiendanube-charts
-          chart: tiendanube-charts/microservices-v8
-          values-file: .circleci/resources/values-test-rollout-production.yml
-          args: |
-            --set-string env.DD_TAGS="git.commit.sha:${CIRCLE_SHA1} git.repository_url:github.com/TiendaNube/${CIRCLE_PROJECT_REPONAME}" \
->>>>>>> 25399373
             --set-string labels.branch=${CIRCLE_BRANCH} \
             --set-string labels.commit_id=${CIRCLE_SHA1:0:7} \
             --set-string labels.protected_branch="false" \
@@ -105,6 +89,10 @@
             - aws-cli/setup:
                 role_arn: arn:aws:iam::201009178507:role/CircleCIRoleForOIDC_Generic
                 region: ${AWS_REGION_STAGING}
+            - run:
+                name: Simulate fetching secrets from AWS Secrets Manager and update helm envs
+                command: |
+                  echo 'export secret_string="{\"DB_HOST_PRIMARY\":\"my-db.example.com\"}"' >> "$BASH_ENV"
           checkout: true
           cluster-name: staging
           image-tag: stg-60cbb90
@@ -116,10 +104,28 @@
           values-file: .circleci/resources/values-test-rollout-staging.yml
           mesh: true
           args: |
-            --set-string env.DD_TAGS="git.commit.sha:${CIRCLE_SHA1} git.repository_url:github.com/TiendaNube/${CIRCLE_PROJECT_REPONAME}" \
-            --set-string env.APP_ENDPOINT="https://services-catalog.${CIRCLE_BRANCH}.nubestaging.com" \
+            --set env.DB_HOST_PRIMARY=$(echo "$secret_string" | jq -r ".DB_HOST_PRIMARY") \
+            --set env.SETTINGS_ENV=feature \
+            --set env.SPRING_PROFILES_ACTIVE=feature \
+            --set-string labels."tags\.datadoghq\.com/env"=feature \
+            --set env.BRANCH=${CIRCLE_BRANCH} \
+            --set env.DD_TAGS="git.commit.sha:${CIRCLE_SHA1} git.repository_url:github.com/TiendaNube/${CIRCLE_PROJECT_REPONAME}" \
+            --set ingress.annotations."alb\.ingress\.kubernetes\.io/certificate-arn"=${AWS_ACM_CERTIFICATES} \
+            --set ingress.hosts[0]=${CIRCLE_PROJECT_REPONAME}.${CIRCLE_BRANCH}.nubestaging.com \
+            --set labels.app=${CIRCLE_PROJECT_REPONAME}-${CIRCLE_BRANCH} \
+            --set labels.service=${CIRCLE_PROJECT_REPONAME} \
+            --set serviceAccount.create=false \
+            --set-string env.APP_ENDPOINT="https://${CIRCLE_PROJECT_REPONAME}.${CIRCLE_BRANCH}.nubestaging.com" \
+            --set-string env.DD_ENV=feature \
+            --set-string env.DD_LOGS_INJECTION=true \
+            --set-string env.DD_RUNTIME_METRICS_ENABLED=true \
+            --set-string env.DD_SERVICE=${CIRCLE_PROJECT_REPONAME} \
+            --set-string env.DD_VERSION=${CIRCLE_SHA1:0:7} \
+            --set-string labels."tags\.datadoghq\.com/service"=${CIRCLE_PROJECT_REPONAME} \
+            --set-string labels."tags\.datadoghq\.com/version"=${CIRCLE_SHA1:0:7} \
             --set-string labels.branch=${CIRCLE_BRANCH} \
             --set-string labels.commit_id=${CIRCLE_SHA1:0:7} \
+            --set-string labels.protected_branch="false" \
             --set-string labels.version=${CIRCLE_BRANCH} \
           requires: [staging-argo-deploy-approval]
           filters: *filter-staging
@@ -135,6 +141,10 @@
             - aws-cli/setup:
                 role_arn: arn:aws:iam::201009178507:role/CircleCIRoleForOIDC_Generic
                 region: ${AWS_REGION_STAGING}
+            - run:
+                name: Simulate fetching secrets from AWS Secrets Manager and update helm envs
+                command: |
+                  echo 'export secret_string="{\"DB_HOST_PRIMARY\":\"my-db.example.com\"}"' >> "$BASH_ENV"
           checkout: true
           cluster-name: staging
           image-tag: stg-60cbb90
@@ -148,10 +158,27 @@
           helm-version: helmv3
           helmv3: true
           args: |
-            --set-string env.DD_TAGS="git.commit.sha:${CIRCLE_SHA1} git.repository_url:github.com/TiendaNube/${CIRCLE_PROJECT_REPONAME}" \
-            --set-string env.APP_ENDPOINT="https://services-catalog.${CIRCLE_BRANCH}.nubestaging.com" \
+            --set env.DB_HOST_PRIMARY=$(echo "$secret_string" | jq -r ".DB_HOST_PRIMARY") \
+            --set env.SETTINGS_ENV=feature \
+            --set env.SPRING_PROFILES_ACTIVE=feature \
+            --set-string labels."tags\.datadoghq\.com/env"=feature \
+            --set env.BRANCH=${CIRCLE_BRANCH} \
+            --set env.DD_TAGS="git.commit.sha:${CIRCLE_SHA1} git.repository_url:github.com/TiendaNube/${CIRCLE_PROJECT_REPONAME}" \
+            --set ingress.annotations."alb\.ingress\.kubernetes\.io/certificate-arn"=${AWS_ACM_CERTIFICATES} \
+            --set ingress.hosts[0]=${CIRCLE_PROJECT_REPONAME}.${CIRCLE_BRANCH}.nubestaging.com \
+            --set labels.app=${CIRCLE_PROJECT_REPONAME}-${CIRCLE_BRANCH} \
+            --set labels.service=${CIRCLE_PROJECT_REPONAME} \
+            --set serviceAccount.create=false \
+            --set-string env.APP_ENDPOINT="https://${CIRCLE_PROJECT_REPONAME}.${CIRCLE_BRANCH}.nubestaging.com" \
+            --set-string env.DD_ENV=feature \
+            --set-string env.DD_LOGS_INJECTION=true \
+            --set-string env.DD_RUNTIME_METRICS_ENABLED=true \
+            --set-string env.DD_SERVICE=${CIRCLE_PROJECT_REPONAME} \
+            --set-string env.DD_VERSION=${CIRCLE_SHA1:0:7} \
+            --set-string labels."tags\.datadoghq\.com/service"=${CIRCLE_PROJECT_REPONAME} \
+            --set-string labels."tags\.datadoghq\.com/version"=${CIRCLE_SHA1:0:7} \
             --set-string labels.branch=${CIRCLE_BRANCH} \
             --set-string labels.commit_id=${CIRCLE_SHA1:0:7} \
+            --set-string labels.protected_branch="false" \
             --set-string labels.version=${CIRCLE_BRANCH} \
-          requires: [staging-helm-deploy-approval]
           filters: *filter-staging