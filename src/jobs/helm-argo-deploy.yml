description: Deploy the given Helm chart as an Argo Application to EKS Cluster

executor: << parameters.executor >>

parameters:
  executor:
    description: Executor to use for this job
    type: executor
    default: argo
  cluster-name:
    description: EKS cluster name
    type: string
  region:
    description: AWS region where the eks cluster is located
    type: string
  s3-chart-repo:
    description: Additional helm chart repository
    type: string
    default: tiendanube-charts
  chart:
    description: Chart that will be installed
    type: string
  release-name:
    description: Helm release name
    type: string
  values-file:
    description: Helm values file for the service deployment
    type: string
  namespace:
    description: Namespace where the chart will be installed
    type: string
  image-tag:
    description: Which image tag will be installed
    type: string
  args:
    description: args to be used as helm client args
    type: string
    default: ""
  checkout:
    description: Boolean for whether or not to checkout as a first step. Default is true.
    type: boolean
    default: true
  resource-name:
    description: The name of the resource to be used. For Argo Rollouts, this should be 'rollout'
    type: string
    default: 'rollout'
  set-path-annotation:
    description: |
      Path annotation
      Example: .spec.template.metadata.annotations.
    type: string
    default: '.spec.template.metadata.annotations.'
  helm-app-status-timeout:
    description: >
      The length of time to wait before ending the watch of Argo Application deployment (e.g. 1s, 2m, 3h)
      Must be a floating point number with an optional suffix: 's' for seconds (the default), 'm' for minutes, 'h' for hours or 'd' for days.
      A duration of 0 disables the associated timeout.
    type: string
    default: '1m'
  rollout-status:
    description: |
      Get the status of the rollout.
      This can only be used for resource types that are valid for usage with `kubectl rollout` subcommands.
    type: boolean
    default: true
  rollout-status-watch:
    description: Whether to watch the status of the latest rollout until it's done.
    type: boolean
    default: true
  rollout-status-timeout:
    description: >
      The length of time to wait before ending the watch of Argo Rollout (e.g. 1s, 2m, 3h)
      Must be a floating point number with an optional suffix: 's' for seconds (the default), 'm' for minutes, 'h' for hours or 'd' for days.
      A duration of 0 (the default) disables the associated timeout, in order to wait until the rollout reaches a final state.
    type: string
    default: '0'
  mesh:
    default: false
    description: >
      check if enabled label istio on namespace
    type: boolean
  # New parameters for ArgoCD Application configuration
  destination-server:
    description: Kubernetes cluster URL
    type: string
    default: https://kubernetes.default.svc
  project:
    description: ArgoCD project name
    type: string
    default: tiendanube

steps:
  - run:
      name: Setup Environment Variables
      description: Define environment variables to share between steps
      command: |
        echo "------------------------------------------------------"
        ARGO_PARAMETERS_DIR=/tmp/argo-parameters
        mkdir -p "$ARGO_PARAMETERS_DIR"
        # Clean any previous files
        rm -f "$ARGO_PARAMETERS_DIR"/* 2>/dev/null || true
        echo "export ARGO_PARAMETERS_DIR=$ARGO_PARAMETERS_DIR" >> $BASH_ENV
        echo "export ARGO_PARAMETERS_FILE=$ARGO_PARAMETERS_DIR/parameters.yaml" >> $BASH_ENV
        echo "📋 Argo parameters directory: $ARGO_PARAMETERS_DIR"
        echo "------------------------------------------------------"

  - when:
      condition: << parameters.checkout >>
      steps:
        - checkout

  - update-kubeconfig-with-authenticator:
      cluster-name: << parameters.cluster-name >>
      aws-region: << parameters.region >>

  - run:
      name: Update helmv3 to v3.18.2
      command: |
        cd /tmp
        curl -Lo helm-v3.18.2-linux-amd64.tar.gz https://get.helm.sh/helm-v3.18.2-linux-amd64.tar.gz
        tar -zxvf helm-v3.18.2-linux-amd64.tar.gz && chmod +x ./linux-amd64/helm && sudo mv ./linux-amd64/helm /usr/local/bin/helmv3 && rm -rf ./linux-amd64 helm-v3.18.2-linux-amd64.tar.gz
        helmv3 version

  - run:
      name: Install Argo Rollouts Kubectl plugin
      command: |
        cd /tmp
        curl -LO https://github.com/argoproj/argo-rollouts/releases/latest/download/kubectl-argo-rollouts-linux-amd64
        chmod +x ./kubectl-argo-rollouts-linux-amd64
        sudo mv ./kubectl-argo-rollouts-linux-amd64 /usr/local/bin/kubectl-argo-rollouts
        kubectl argo rollouts version

  - when:
      condition: << parameters.s3-chart-repo >>
      steps:
        - run:
            name: Add additional helm repo to helm v3
            command: |
              helmv3 repo add << parameters.s3-chart-repo >> s3://<< parameters.s3-chart-repo >>/
              helmv3 repo update

  - run:
      name: Detect Helm version
      environment:
        HELM_RELEASE_NAME: << parameters.release-name >>
        HELM_NAMESPACE: << parameters.namespace >>
        HELM_DETECTION_DIR: /tmp/helm_detection
      command: <<include(scripts/detect_helm_version.sh)>>

  - run:
      name: Validate previous chart name
      command: |
        # Validate that previous_chart_name can only be microservices-v6 or empty
        previous_chart_name=$(cat /tmp/helm_detection/chart_name)
        if [ -n "$previous_chart_name" ] && [ "$previous_chart_name" != "microservices-v6" ]; then
          echo "❌ Error: previous_chart_name must be 'microservices-v6' or empty"
          exit 1
        fi
        echo "------------------------------------------------------"
        echo "📝 Previous chart name: $previous_chart_name"
        echo "------------------------------------------------------"

  - run:
      name: Extract migration-phase label from Rollout
      command: |
        # Define the migration phase label key
        export MIGRATION_PHASE_LABEL="canary.tiendanube.com/migration-phase"
        # Render Helm chart to a temporary file
        helmv3 template \
          << parameters.release-name >> \
          --values << parameters.values-file >> \
          --namespace << parameters.namespace >> \
          --set-string image.tag="<< parameters.image-tag >>" \
          --set-string previousChartName="$(cat /tmp/helm_detection/chart_name)" \
          --set mesh=<< parameters.mesh >> \
          <<#parameters.args>><<parameters.args>><</parameters.args>> \
          --dry-run=server \
          << parameters.chart >> > /tmp/rendered.yaml
        echo "------------------------------------------------------"
        echo "📄 Rendered YAML file content:"
        echo "------------------------------------------------------"
        cat /tmp/rendered.yaml
        echo "------------------------------------------------------"
        # Define the yq expression for extracting the migration phase label
        YQ_EXPR='select(.kind == "Rollout") | .metadata.labels["'"$MIGRATION_PHASE_LABEL"'"]'
        # Extract the migration phase label (empty string if not found)
        MIGRATION_PHASE=$(yq "$YQ_EXPR" /tmp/rendered.yaml)
        # Default to "completed" if not found or is 'null'
        if [ -n "$MIGRATION_PHASE" ] && [ "$MIGRATION_PHASE" != "null" ]; then
          case "$MIGRATION_PHASE" in
            initial|traffic|completed)
              echo "$MIGRATION_PHASE" > /tmp/migration-phase-label
              ;;
            *)
              echo "❌ Error: MIGRATION_PHASE must be one of: initial, traffic, completed"
              echo "🔍 Current MIGRATION_PHASE value: $MIGRATION_PHASE"
              exit 1
              ;;
          esac
        else
          echo "completed" > /tmp/migration-phase-label
        fi
        echo "------------------------------------------------------"
        echo "🏷️  Migration phase label value: $(cat /tmp/migration-phase-label)"
        echo "------------------------------------------------------"

  - run:
      name: Generate ArgoCD Application parameters from Helm chart
      command: |
        ARGO_PARAMETERS_HELM_CHART_DIR=${CIRCLE_WORKING_DIRECTORY}/src/scripts/parameter-chart
        ARGO_PARAMETERS_RAW_FILE="${ARGO_PARAMETERS_DIR}/raw-parameters.yaml"
        # Generate template output with all values
        helmv3 template \
          parameter-chart \
          --set-string image.tag="<< parameters.image-tag >>" \
          --set mesh=<< parameters.mesh >> \
          <<#parameters.args>><<parameters.args>><</parameters.args>> \
          --set-string previousChartName="$(cat /tmp/previous_chart_name)" \
          --set-string canaryMigrationPhaseOverride="$(cat /tmp/migration-phase-label)" \
          "$ARGO_PARAMETERS_HELM_CHART_DIR" > "$ARGO_PARAMETERS_RAW_FILE"
        echo "------------------------------------------------------"
        echo "📊 Parameters:"
        echo "------------------------------------------------------"
        # Extract only the parameters section onwards, skipping warnings
        sed -n '/^parameters:/,$p' "$ARGO_PARAMETERS_RAW_FILE" > "${ARGO_PARAMETERS_FILE}"
        cat "${ARGO_PARAMETERS_FILE}"
        echo "------------------------------------------------------"

  - run:
      name: Generate ArgoCD Application manifest
      command: |
        VALUES=$(cat << parameters.values-file >>)
        VALUES_INDENTED=$(echo "$VALUES" | awk 'NR==1{print $0; next} {print "      "$0}')
        PARAMETERS=$(cat "${ARGO_PARAMETERS_FILE}")
        PARAMETERS_INDENTED=$(echo "$PARAMETERS" | awk 'NR==1{print $0; next} {print "      "$0}')
        cat \<< EOF > /tmp/argocd-app-values.yaml
        argocd:
          namespace: argocd

        destination:
          namespace: << parameters.namespace >>
          server: << parameters.destination-server >>

        source:
          path: microservices-v8
          repoURL: https://github.com/TiendaNube/helm-charts
          targetRevision: HEAD
          helm:
            releaseName: << parameters.release-name >>
<<<<<<< HEAD
            parameters:
              - name: image.tag
                value: "<< parameters.image-tag >>"
              - name: canaryMigrationPhaseOverride
                value: "$(cat /tmp/migration-phase-label)"
              - name: previousChartName
                value: "$(cat /tmp/helm_detection/chart_name)"
              $HELM_ARGS_INDENTED
=======
            $PARAMETERS_INDENTED
>>>>>>> 0bf90f81
            file: |-
              $VALUES_INDENTED

        project: << parameters.project >>

        syncPolicy:
          automated:
            prune: true
            selfHeal: true
          syncOptions:
            applyOutOfSyncOnly: true
            createNamespace: true
            pruneLast: true
            validate: true
            replace: false
        EOF
        cat /tmp/argocd-app-values.yaml

  - annotation:
      app-name: << parameters.release-name >>-app
      namespace: << parameters.namespace >>
      resource-name: << parameters.resource-name >>
      set-name: "kubernetes.io/previous-tag"
      get-current-name: kubernetes\.io\/current-tag
      set-path-annotation: << parameters.set-path-annotation >>
      get-current-value: true
      ignore-not-found: true

  - annotation:
      app-name: << parameters.release-name >>-app
      namespace: << parameters.namespace >>
      resource-name: << parameters.resource-name >>
      set-name: "kubernetes.io/current-tag"
      set-value: "<< parameters.image-tag >>"
      ignore-not-found: true

  - run:
      name: Upsert Argo Application
      command: |
        helmv3 upgrade \
          --create-namespace \
          --install \
          << parameters.release-name >>-app \
          --values << parameters.values-file >> \
          --values /tmp/argocd-app-values.yaml \
          --namespace << parameters.namespace >> \
          <<#parameters.args>><<parameters.args>><</parameters.args>> \
          << parameters.s3-chart-repo >>/argocd-apps

  - helm-status:
      release-name: << parameters.release-name >>-app
      namespace: << parameters.namespace >>
      timeout: << parameters.helm-app-status-timeout >>

  - when:
      condition: << parameters.rollout-status >>
      steps:
        - argo-rollout-status:
            release-name: << parameters.release-name >>
            namespace: << parameters.namespace >>
            timeout: << parameters.rollout-status-timeout >><|MERGE_RESOLUTION|>--- conflicted
+++ resolved
@@ -103,6 +103,14 @@
         echo "export ARGO_PARAMETERS_FILE=$ARGO_PARAMETERS_DIR/parameters.yaml" >> $BASH_ENV
         echo "📋 Argo parameters directory: $ARGO_PARAMETERS_DIR"
         echo "------------------------------------------------------"
+        HELM_DETECTION_DIR=/tmp/helm-detection
+        mkdir -p "$HELM_DETECTION_DIR"
+        # Clean any previous files
+        rm -f "$HELM_DETECTION_DIR"/* 2>/dev/null || true
+        echo "export HELM_DETECTION_DIR=$HELM_DETECTION_DIR" >> $BASH_ENV
+        echo "export HELM_DETECTION_CHART_NAME_FILE=$HELM_DETECTION_DIR/chart_name" >> $BASH_ENV
+        echo "📋 Helm detection directory: $HELM_DETECTION_DIR"
+        echo "------------------------------------------------------"
 
   - when:
       condition: << parameters.checkout >>
@@ -144,14 +152,14 @@
       environment:
         HELM_RELEASE_NAME: << parameters.release-name >>
         HELM_NAMESPACE: << parameters.namespace >>
-        HELM_DETECTION_DIR: /tmp/helm_detection
+        HELM_DETECTION_DIR: ${HELM_DETECTION_DIR}
       command: <<include(scripts/detect_helm_version.sh)>>
 
   - run:
-      name: Validate previous chart name
+      name: Validate previous Helm chart name
       command: |
         # Validate that previous_chart_name can only be microservices-v6 or empty
-        previous_chart_name=$(cat /tmp/helm_detection/chart_name)
+        previous_chart_name=$(cat ${HELM_DETECTION_CHART_NAME_FILE})
         if [ -n "$previous_chart_name" ] && [ "$previous_chart_name" != "microservices-v6" ]; then
           echo "❌ Error: previous_chart_name must be 'microservices-v6' or empty"
           exit 1
@@ -171,7 +179,7 @@
           --values << parameters.values-file >> \
           --namespace << parameters.namespace >> \
           --set-string image.tag="<< parameters.image-tag >>" \
-          --set-string previousChartName="$(cat /tmp/helm_detection/chart_name)" \
+          --set-string previousChartName="$(cat ${HELM_DETECTION_CHART_NAME_FILE})" \
           --set mesh=<< parameters.mesh >> \
           <<#parameters.args>><<parameters.args>><</parameters.args>> \
           --dry-run=server \
@@ -215,7 +223,7 @@
           --set-string image.tag="<< parameters.image-tag >>" \
           --set mesh=<< parameters.mesh >> \
           <<#parameters.args>><<parameters.args>><</parameters.args>> \
-          --set-string previousChartName="$(cat /tmp/previous_chart_name)" \
+          --set-string previousChartName="$(cat ${HELM_DETECTION_CHART_NAME_FILE})" \
           --set-string canaryMigrationPhaseOverride="$(cat /tmp/migration-phase-label)" \
           "$ARGO_PARAMETERS_HELM_CHART_DIR" > "$ARGO_PARAMETERS_RAW_FILE"
         echo "------------------------------------------------------"
@@ -247,18 +255,7 @@
           targetRevision: HEAD
           helm:
             releaseName: << parameters.release-name >>
-<<<<<<< HEAD
-            parameters:
-              - name: image.tag
-                value: "<< parameters.image-tag >>"
-              - name: canaryMigrationPhaseOverride
-                value: "$(cat /tmp/migration-phase-label)"
-              - name: previousChartName
-                value: "$(cat /tmp/helm_detection/chart_name)"
-              $HELM_ARGS_INDENTED
-=======
             $PARAMETERS_INDENTED
->>>>>>> 0bf90f81
             file: |-
               $VALUES_INDENTED
 
